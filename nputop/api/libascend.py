--- conflicted
+++ resolved
@@ -34,7 +34,6 @@
 _IDX        : list[int] = []                  # 逻辑 index ↦ 物理 id
 _CACHE_TTL  = 0.8
 _cache_ts   = 0.0
-<<<<<<< HEAD
 _DRIVER_VERSION = None
 _POWER_LIMIT = {
     "310": None,
@@ -48,20 +47,12 @@
     "910B3": 350,
     "910C": 350,
 }
-
-# --------- Regex ----------
-_RE_L1 = re.compile(r"^\|\s*(\d+)\s+(\S+).*?\|\s*(\S+)\s+\|\s*([\d.]+)\s+(\d+)")
-_RE_L2 = re.compile(r"^\|\s*[\d\s]+\|\s*([0-9A-Fa-f:.]+|NA)\s*\|\s*(\d+).*?\|$")
-_RE_P  = re.compile(r"^\|\s*(\d+)\s+\d+\s+\|\s+(\d+)\s+\|.*?\|\s+(\d+)")
-_RE_R = re.compile(r"^\|\s*(\S+)\s+([\d.rcRC]+)\s+Version:\s*([\d.rcRC]+)")
-=======
 _npu_chip_phy : dict[tuple[int, int], int] = {} # (npu id, chip_id) ↦ phy id
-
 # --------- Regex ----------
 _RE_L1 = re.compile(r"^\|\s*(\d+)\s+(\S+).*?\|\s*(\S+)\s+\|\s*([\d.]+|-)\s+(\d+)")
 _RE_L2 = re.compile(r"^\|\s*(\d+)\s+(\d*)\s*\|\s*([0-9A-Fa-f:.]+|NA)\s*\|\s*(\d+).*?\|$")
 _RE_P  = re.compile(r"^\|\s*(\d+)\s+(\d+)\s+\|\s+(\d+)\s+\|.*?\|\s+(\d+)")
->>>>>>> 7efdbf54
+_RE_R = re.compile(r"^\|\s*(\S+)\s+([\d.rcRC]+)\s+Version:\s*([\d.rcRC]+)")
 
 Util = namedtuple("UtilizationRates", ["npu", "mem", "bandwidth", "aicpu"])
 
